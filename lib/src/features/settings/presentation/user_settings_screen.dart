--- conflicted
+++ resolved
@@ -6,11 +6,10 @@
 import 'package:snickerdoodle/src/common_widgets/subscription_prompt_dialog.dart';
 import 'package:snickerdoodle/src/common_widgets/titled_screen.dart';
 import 'package:snickerdoodle/src/core/providers/analytics_providers.dart';
-import 'package:snickerdoodle/src/core/providers/app_usage_events_provider.dart';
 import 'package:snickerdoodle/src/core/providers/app_version_provider.dart';
-import 'package:snickerdoodle/src/core/services/app_logger.dart';
 import 'package:snickerdoodle/src/core/services/app_review_service.dart';
 import 'package:snickerdoodle/src/core/services/app_usage_service.dart';
+import 'package:snickerdoodle/src/core/providers/app_usage_events_provider.dart';
 import 'package:snickerdoodle/src/core/services/daily_joke_subscription_service.dart';
 import 'package:snickerdoodle/src/core/services/remote_config_service.dart';
 import 'package:snickerdoodle/src/core/theme/app_theme.dart';
@@ -512,44 +511,36 @@
     final currentThemeMode = ref.watch(themeModeProvider);
     final themeModeNotifier = ref.read(themeModeProvider.notifier);
 
-    return RadioGroup(
-      groupValue: currentThemeMode,
-      onChanged: (ThemeMode? value) {
-        if (value != null) {
-          themeModeNotifier.setThemeMode(value);
-        }
-      },
-      child: Column(
-        children: [
-          _buildThemeOption(
-            context,
-            ThemeMode.system,
-            currentThemeMode,
-            Icons.brightness_auto,
-            'Use System Setting',
-            'Automatically switch between light and dark themes based on your device settings',
-            () => themeModeNotifier.setThemeMode(ThemeMode.system),
-          ),
-          _buildThemeOption(
-            context,
-            ThemeMode.light,
-            currentThemeMode,
-            Icons.light_mode,
-            'Always Light',
-            'Use light theme regardless of system settings',
-            () => themeModeNotifier.setThemeMode(ThemeMode.light),
-          ),
-          _buildThemeOption(
-            context,
-            ThemeMode.dark,
-            currentThemeMode,
-            Icons.dark_mode,
-            'Always Dark',
-            'Use dark theme regardless of system settings',
-            () => themeModeNotifier.setThemeMode(ThemeMode.dark),
-          ),
-        ],
-      ),
+    return Column(
+      children: [
+        _buildThemeOption(
+          context,
+          ThemeMode.system,
+          currentThemeMode,
+          Icons.brightness_auto,
+          'Use System Setting',
+          'Automatically switch between light and dark themes based on your device settings',
+          () => themeModeNotifier.setThemeMode(ThemeMode.system),
+        ),
+        _buildThemeOption(
+          context,
+          ThemeMode.light,
+          currentThemeMode,
+          Icons.light_mode,
+          'Always Light',
+          'Use light theme regardless of system settings',
+          () => themeModeNotifier.setThemeMode(ThemeMode.light),
+        ),
+        _buildThemeOption(
+          context,
+          ThemeMode.dark,
+          currentThemeMode,
+          Icons.dark_mode,
+          'Always Dark',
+          'Use dark theme regardless of system settings',
+          () => themeModeNotifier.setThemeMode(ThemeMode.dark),
+        ),
+      ],
     );
   }
 
@@ -750,20 +741,6 @@
   ) {
     final isSelected = themeMode == currentThemeMode;
 
-<<<<<<< HEAD
-    return RadioListTile<ThemeMode>(
-      key: Key(
-        'user_settings_screen-theme-option-${title.toLowerCase().replaceAll(' ', '-')}',
-      ),
-      value: themeMode,
-      title: Text(
-        title,
-        style: TextStyle(
-          fontWeight: FontWeight.w500,
-          color: isSelected
-              ? Theme.of(context).colorScheme.primary
-              : Theme.of(context).colorScheme.onSurface,
-=======
     return InkWell(
       key: Key(
         'user_settings_screen-theme-option-${title.toLowerCase().replaceAll(' ', '-')}',
@@ -818,23 +795,8 @@
               onChanged: (value) => onTap(),
             ),
           ],
->>>>>>> ad5a21c7
         ),
       ),
-      subtitle: Text(
-        subtitle,
-        style: TextStyle(
-          fontSize: 12,
-          color: Theme.of(context).colorScheme.onSurface.withValues(alpha: 0.6),
-        ),
-      ),
-      secondary: Icon(
-        icon,
-        color: isSelected
-            ? Theme.of(context).colorScheme.primary
-            : Theme.of(context).colorScheme.onSurface.withValues(alpha: 0.6),
-      ),
-      selected: isSelected,
     );
   }
 
