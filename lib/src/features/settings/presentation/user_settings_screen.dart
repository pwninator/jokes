--- conflicted
+++ resolved
@@ -750,62 +750,6 @@
   ) {
     final isSelected = themeMode == currentThemeMode;
 
-<<<<<<< HEAD
-    return InkWell(
-      key: Key(
-        'user_settings_screen-theme-option-${title.toLowerCase().replaceAll(' ', '-')}',
-      ),
-      onTap: onTap,
-      borderRadius: BorderRadius.circular(8),
-      child: Padding(
-        padding: const EdgeInsets.symmetric(vertical: 8.0, horizontal: 4.0),
-        child: Row(
-          children: [
-            Icon(
-              icon,
-              color: isSelected
-                  ? Theme.of(context).colorScheme.primary
-                  : Theme.of(
-                      context,
-                    ).colorScheme.onSurface.withValues(alpha: 0.6),
-            ),
-            const SizedBox(width: 16),
-            Expanded(
-              child: Column(
-                crossAxisAlignment: CrossAxisAlignment.start,
-                children: [
-                  Text(
-                    title,
-                    style: TextStyle(
-                      fontWeight: FontWeight.w500,
-                      color: isSelected
-                          ? Theme.of(context).colorScheme.primary
-                          : Theme.of(context).colorScheme.onSurface,
-                    ),
-                  ),
-                  const SizedBox(height: 2),
-                  Text(
-                    subtitle,
-                    style: TextStyle(
-                      fontSize: 12,
-                      color: Theme.of(
-                        context,
-                      ).colorScheme.onSurface.withValues(alpha: 0.6),
-                    ),
-                  ),
-                ],
-              ),
-            ),
-            Radio<ThemeMode>(
-              key: Key(
-                'user_settings_screen-theme-radio-${title.toLowerCase().replaceAll(' ', '-')}',
-              ),
-              value: themeMode,
-              groupValue: currentThemeMode,
-              onChanged: (value) => onTap(),
-            ),
-          ],
-=======
     return RadioListTile<ThemeMode>(
       key: Key(
         'user_settings_screen-theme-option-${title.toLowerCase().replaceAll(' ', '-')}',
@@ -818,7 +762,6 @@
           color: isSelected
               ? Theme.of(context).colorScheme.primary
               : Theme.of(context).colorScheme.onSurface,
->>>>>>> 0aeaa993
         ),
       ),
       subtitle: Text(
