--- conflicted
+++ resolved
@@ -96,11 +96,7 @@
 
     expect(find.text('Help!'), findsOneWidget);
     expect(find.text('Thanks!'), findsOneWidget);
-<<<<<<< HEAD
-    expect(find.text('I got you'), findsOneWidget);
-=======
     expect(find.text('Admin response only'), findsOneWidget);
->>>>>>> 8b0d886d
 
     final icon1 = tester.widget<Icon>(
       find.descendant(
