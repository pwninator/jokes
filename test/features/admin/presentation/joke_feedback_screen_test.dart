--- conflicted
+++ resolved
@@ -47,8 +47,6 @@
       FeedbackEntry(
         id: '1',
         creationTime: now,
-<<<<<<< HEAD
-=======
         conversation: [
           FeedbackConversationEntry(
             speaker: SpeakerType.user,
@@ -56,7 +54,6 @@
             timestamp: now,
           ),
         ],
->>>>>>> 4de8b1e3
         userId: 'userA',
         conversation: [
           FeedbackConversationEntry(
@@ -69,10 +66,6 @@
       ),
       // Yellow case
       FeedbackEntry(
-<<<<<<< HEAD
-        id: '2',
-        creationTime: now,
-=======
         id: '20250101_020304_userB',
         creationTime: now.subtract(const Duration(days: 1)),
         conversation: [
@@ -82,7 +75,8 @@
             timestamp: now.subtract(const Duration(days: 1)),
           ),
         ],
->>>>>>> 4de8b1e3
+        id: '2',
+        creationTime: now,
         userId: 'userB',
         conversation: [
           FeedbackConversationEntry(
@@ -109,7 +103,6 @@
       ),
     ];
 
-<<<<<<< HEAD
     when(() => repo.watchAllFeedback())
         .thenAnswer((_) => Stream.value(entries));
 
@@ -146,42 +139,6 @@
             speaker: SpeakerType.user,
             text: 'Help!',
             timestamp: now,
-=======
-    when(
-      () => repo.watchAllFeedback(),
-    ).thenAnswer((_) => Stream.value(entries));
-    when(() => repo.watchUnreadCount()).thenAnswer((_) => Stream.value(1));
-    when(() => repo.markFeedbackRead(any())).thenAnswer((_) async {});
-
-    final container = ProviderContainer(
-      overrides: FirebaseMocks.getFirebaseProviderOverrides(
-        additionalOverrides: [
-          feedbackRepositoryProvider.overrideWithValue(repo),
-          // Provide usage counters for each user
-          jokeUserUsageProvider.overrideWithProvider(
-            (userId) => StreamProvider((ref) {
-              if (userId == 'userA') {
-                return Stream.value(
-                  JokeUserUsage(
-                    clientNumDaysUsed: 3,
-                    clientNumViewed: 10,
-                    clientNumSaved: 2,
-                    clientNumShared: 1,
-                    lastLoginAt: now.subtract(const Duration(hours: 2)),
-                  ),
-                );
-              }
-              return Stream.value(
-                JokeUserUsage(
-                  clientNumDaysUsed: 1,
-                  clientNumViewed: 4,
-                  clientNumSaved: 0,
-                  clientNumShared: 0,
-                  lastLoginAt: now.subtract(const Duration(days: 2)),
-                ),
-              );
-            }),
->>>>>>> 4de8b1e3
           ),
         ],
       ),
