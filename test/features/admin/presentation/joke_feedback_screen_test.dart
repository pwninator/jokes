import 'package:flutter/material.dart';
import 'package:flutter_riverpod/flutter_riverpod.dart';
import 'package:flutter_test/flutter_test.dart';
import 'package:go_router/go_router.dart';
import 'package:mocktail/mocktail.dart';
import 'package:snickerdoodle/src/config/router/route_names.dart';
import 'package:snickerdoodle/src/core/data/repositories/feedback_repository.dart';
import 'package:snickerdoodle/src/core/providers/feedback_providers.dart';
import 'package:snickerdoodle/src/features/admin/presentation/joke_feedback_screen.dart';

import '../../../test_helpers/firebase_mocks.dart';

class _MockFeedbackRepository extends Mock implements FeedbackRepository {}

class MockGoRouter extends Mock implements GoRouter {}

void main() {
  TestWidgetsFlutterBinding.ensureInitialized();

  late _MockFeedbackRepository repo;
  late MockGoRouter mockGoRouter;

  setUp(() {
    repo = _MockFeedbackRepository();
    mockGoRouter = MockGoRouter();
  });

  Widget createWidget() {
    return ProviderScope(
      overrides: [
        feedbackRepositoryProvider.overrideWithValue(repo),
        ...FirebaseMocks.getFirebaseProviderOverrides(),
      ],
      child: MaterialApp(
        home: InheritedGoRouter(
          goRouter: mockGoRouter,
          child: const JokeFeedbackScreen(),
        ),
      ),
    );
  }

  testWidgets('renders feedback and checks icon colors', (tester) async {
    final now = DateTime.now();
    final entries = [
      // Red case
      FeedbackEntry(
        id: '1',
        creationTime: now,
        userId: 'userA',
        conversation: [
          FeedbackConversationEntry(
            speaker: SpeakerType.user,
            text: 'Help!',
            timestamp: now,
          ),
        ],
        lastAdminViewTime: null,
      ),
      // Yellow case
      FeedbackEntry(
        id: '2',
        creationTime: now,
        userId: 'userB',
        conversation: [
          FeedbackConversationEntry(
            speaker: SpeakerType.user,
            text: 'Thanks!',
            timestamp: now.subtract(const Duration(hours: 1)),
          ),
        ],
        lastAdminViewTime: now,
      ),
      // Green case
      FeedbackEntry(
        id: '3',
        creationTime: now,
        userId: 'userC',
        conversation: [
          FeedbackConversationEntry(
            speaker: SpeakerType.admin,
            text: 'I got you',
            timestamp: now,
          ),
        ],
        lastAdminViewTime: now.subtract(const Duration(hours: 1)),
      ),
    ];

    when(
      () => repo.watchAllFeedback(),
    ).thenAnswer((_) => Stream.value(entries));

    await tester.pumpWidget(createWidget());
    await tester.pumpAndSettle();

    expect(find.text('Help!'), findsOneWidget);
    expect(find.text('Thanks!'), findsOneWidget);
<<<<<<< HEAD
    expect(find.text('I got you'), findsOneWidget);
=======
    expect(find.text('Admin response only'), findsOneWidget);
>>>>>>> 36cfff5a

    final icon1 = tester.widget<Icon>(
      find.descendant(
        of: find.byType(ListTile).at(0),
        matching: find.byType(Icon),
      ),
    );
    final icon2 = tester.widget<Icon>(
      find.descendant(
        of: find.byType(ListTile).at(1),
        matching: find.byType(Icon),
      ),
    );
    final icon3 = tester.widget<Icon>(
      find.descendant(
        of: find.byType(ListTile).at(2),
        matching: find.byType(Icon),
      ),
    );

    expect(icon1.color, isA<Color>());
    expect(icon2.color, Colors.yellow);
    expect(icon3.color, Colors.green);
  });

  testWidgets('tapping a feedback item navigates to details page', (
    tester,
  ) async {
    final now = DateTime.now();
    final entries = [
      FeedbackEntry(
        id: '1',
        creationTime: now,
        userId: 'userA',
        lastAdminViewTime: null,
        conversation: [
          FeedbackConversationEntry(
            speaker: SpeakerType.user,
            text: 'Help!',
            timestamp: now,
          ),
        ],
      ),
    ];

    when(
      () => repo.watchAllFeedback(),
    ).thenAnswer((_) => Stream.value(entries));

    await tester.pumpWidget(createWidget());
    await tester.pumpAndSettle();

    await tester.tap(find.byType(ListTile));
    await tester.pumpAndSettle();

    verify(
      () => mockGoRouter.goNamed(
        RouteNames.adminFeedbackDetails,
        pathParameters: {'feedbackId': '1'},
      ),
    ).called(1);
  });
}<|MERGE_RESOLUTION|>--- conflicted
+++ resolved
@@ -11,6 +11,8 @@
 import '../../../test_helpers/firebase_mocks.dart';
 
 class _MockFeedbackRepository extends Mock implements FeedbackRepository {}
+
+class MockGoRouter extends Mock implements GoRouter {}
 
 class MockGoRouter extends Mock implements GoRouter {}
 
@@ -96,11 +98,7 @@
 
     expect(find.text('Help!'), findsOneWidget);
     expect(find.text('Thanks!'), findsOneWidget);
-<<<<<<< HEAD
     expect(find.text('I got you'), findsOneWidget);
-=======
-    expect(find.text('Admin response only'), findsOneWidget);
->>>>>>> 36cfff5a
 
     final icon1 = tester.widget<Icon>(
       find.descendant(
@@ -141,6 +139,53 @@
             speaker: SpeakerType.user,
             text: 'Help!',
             timestamp: now,
+
+    await tester.pumpWidget(createWidget());
+    await tester.pumpAndSettle();
+
+    expect(find.text('Help!'), findsOneWidget);
+    expect(find.text('Thanks!'), findsOneWidget);
+    expect(find.text('Admin response only'), findsOneWidget);
+
+    final icon1 = tester.widget<Icon>(
+      find.descendant(
+        of: find.byType(ListTile).at(0),
+        matching: find.byType(Icon),
+      ),
+    );
+    final icon2 = tester.widget<Icon>(
+      find.descendant(
+        of: find.byType(ListTile).at(1),
+        matching: find.byType(Icon),
+      ),
+    );
+    final icon3 = tester.widget<Icon>(
+      find.descendant(
+        of: find.byType(ListTile).at(2),
+        matching: find.byType(Icon),
+      ),
+    );
+
+    expect(icon1.color, isA<Color>());
+    expect(icon2.color, Colors.yellow);
+    expect(icon3.color, Colors.green);
+  });
+
+  testWidgets('tapping a feedback item navigates to details page', (
+    tester,
+  ) async {
+    final now = DateTime.now();
+    final entries = [
+      FeedbackEntry(
+        id: '1',
+        creationTime: now,
+        userId: 'userA',
+        lastAdminViewTime: null,
+        conversation: [
+          FeedbackConversationEntry(
+            speaker: SpeakerType.user,
+            text: 'Help!',
+            timestamp: now,
           ),
         ],
       ),
