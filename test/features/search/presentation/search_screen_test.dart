--- conflicted
+++ resolved
@@ -47,11 +47,6 @@
     expect(field, findsOneWidget);
     await tester.enterText(field, 'a');
     await tester.testTextInput.receiveAction(TextInputAction.search);
-<<<<<<< HEAD
-    await tester.pump();
-    await tester.pump(const Duration(milliseconds: 50));
-=======
->>>>>>> 0aeaa993
     await tester.pumpAndSettle();
 
     // Verify MaterialBanner is shown
@@ -66,20 +61,6 @@
   });
 
   testWidgets('Shows results count for single result', (tester) async {
-<<<<<<< HEAD
-    final overrides = FirebaseMocks.getFirebaseProviderOverrides(
-      additionalOverrides: [
-        searchResultsViewerProvider(SearchScope.userJokeSearch).overrideWith(
-          (ref) => Stream.value(const [
-            JokeWithDate(
-              joke: Joke(
-                id: '1',
-                setupText: 's',
-                punchlineText: 'p',
-                setupImageUrl: 'a',
-                punchlineImageUrl: 'b',
-              ),
-=======
     final container = ProviderContainer(
       overrides: [
         ...FirebaseMocks.getFirebaseProviderOverrides(),
@@ -95,14 +76,13 @@
               punchlineText: 'p',
               setupImageUrl: 'a',
               punchlineImageUrl: 'b',
->>>>>>> 0aeaa993
             ),
           ),
         ),
         searchResultIdsProvider(SearchScope.userJokeSearch).overrideWith(
-          (ref) => Future.value(
-            [const JokeSearchResult(id: '1', vectorDistance: 0.1)],
-          ),
+          (ref) => Future.value([
+            const JokeSearchResult(id: '1', vectorDistance: 0.1),
+          ]),
         ),
       ],
     );
@@ -124,11 +104,6 @@
     final field = find.byKey(const Key('search_screen-search-field'));
     await tester.enterText(field, 'cat');
     await tester.testTextInput.receiveAction(TextInputAction.search);
-<<<<<<< HEAD
-    await tester.pump();
-    await tester.pump(const Duration(milliseconds: 50));
-=======
->>>>>>> 0aeaa993
     await tester.pumpAndSettle();
 
     expect(find.byKey(const Key('search-results-count')), findsOneWidget);
@@ -138,20 +113,6 @@
   testWidgets('Shows pluralized results count for multiple results', (
     tester,
   ) async {
-<<<<<<< HEAD
-    final overrides = FirebaseMocks.getFirebaseProviderOverrides(
-      additionalOverrides: [
-        searchResultsViewerProvider(SearchScope.userJokeSearch).overrideWith(
-          (ref) => Stream.value(const [
-            JokeWithDate(
-              joke: Joke(
-                id: '1',
-                setupText: 's1',
-                punchlineText: 'p1',
-                setupImageUrl: 'a',
-                punchlineImageUrl: 'b',
-              ),
-=======
     final container = ProviderContainer(
       overrides: [
         ...FirebaseMocks.getFirebaseProviderOverrides(),
@@ -170,7 +131,6 @@
               punchlineText: 'p1',
               setupImageUrl: 'a',
               punchlineImageUrl: 'b',
->>>>>>> 0aeaa993
             ),
           ),
         ),
@@ -203,6 +163,13 @@
             const JokeSearchResult(id: '3', vectorDistance: 0.3),
           ]),
         ),
+        searchResultIdsProvider(SearchScope.userJokeSearch).overrideWith(
+          (ref) => Future.value([
+            const JokeSearchResult(id: '1', vectorDistance: 0.1),
+            const JokeSearchResult(id: '2', vectorDistance: 0.2),
+            const JokeSearchResult(id: '3', vectorDistance: 0.3),
+          ]),
+        ),
       ],
     );
     addTearDown(container.dispose);
@@ -223,11 +190,6 @@
     final field = find.byKey(const Key('search_screen-search-field'));
     await tester.enterText(field, 'dog');
     await tester.testTextInput.receiveAction(TextInputAction.search);
-<<<<<<< HEAD
-    await tester.pump();
-    await tester.pump(const Duration(milliseconds: 50));
-=======
->>>>>>> 0aeaa993
     await tester.pumpAndSettle();
 
     expect(find.byKey(const Key('search-results-count')), findsOneWidget);
@@ -237,38 +199,6 @@
   testWidgets('Search results show 1-based index titles on JokeCards', (
     tester,
   ) async {
-<<<<<<< HEAD
-    final overrides = FirebaseMocks.getFirebaseProviderOverrides(
-      additionalOverrides: [
-        searchResultsViewerProvider(SearchScope.userJokeSearch).overrideWith(
-          (ref) => Stream.value(const [
-            JokeWithDate(
-              joke: Joke(
-                id: 'a',
-                setupText: 's1',
-                punchlineText: 'p1',
-                setupImageUrl: 'a',
-                punchlineImageUrl: 'b',
-              ),
-            ),
-            JokeWithDate(
-              joke: Joke(
-                id: 'b',
-                setupText: 's2',
-                punchlineText: 'p2',
-                setupImageUrl: 'a',
-                punchlineImageUrl: 'b',
-              ),
-            ),
-          ]),
-        ),
-        searchResultIdsProvider(SearchScope.userJokeSearch).overrideWith(
-          (ref) => Future.value([
-            const JokeSearchResult(id: 'a', vectorDistance: 0.1),
-            const JokeSearchResult(id: 'b', vectorDistance: 0.2),
-          ]),
-        ),
-=======
     final jokes = [
       JokeWithDate(
         joke: const Joke(
@@ -297,7 +227,6 @@
         searchResultsViewerProvider(
           SearchScope.userJokeSearch,
         ).overrideWith((ref) => Stream.value(jokes)),
->>>>>>> 0aeaa993
       ],
     );
     addTearDown(container.dispose);
