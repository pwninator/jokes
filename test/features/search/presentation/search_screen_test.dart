import 'package:flutter/material.dart';
import 'package:flutter_riverpod/flutter_riverpod.dart';
import 'package:flutter_test/flutter_test.dart';
import 'package:snickerdoodle/src/core/constants/joke_constants.dart';
import 'package:snickerdoodle/src/features/jokes/application/joke_category_providers.dart';
import 'package:snickerdoodle/src/features/jokes/application/joke_data_providers.dart';
import 'package:snickerdoodle/src/features/jokes/application/joke_data_providers.dart';
import 'package:snickerdoodle/src/features/jokes/application/joke_search_providers.dart';
import 'package:snickerdoodle/src/features/jokes/data/models/joke_category.dart';
import 'package:snickerdoodle/src/features/jokes/data/models/joke_model.dart';
import 'package:snickerdoodle/src/features/jokes/domain/joke_search_result.dart';
import 'package:snickerdoodle/src/features/search/presentation/search_screen.dart';

import '../../../test_helpers/firebase_mocks.dart';

void main() {
  TestWidgetsFlutterBinding.ensureInitialized();

  testWidgets('Submitting <2 chars shows banner and does not update query', (
    tester,
  ) async {
    final container = ProviderContainer(
      overrides: FirebaseMocks.getFirebaseProviderOverrides(
        additionalOverrides: [
          // Prevent real cloud function calls during this test
          searchResultsViewerProvider(
            SearchScope.userJokeSearch,
          ).overrideWith((ref) => Stream.value(const <JokeWithDate>[])),
        ],
      ),
    );
    addTearDown(container.dispose);
    await tester.pumpWidget(
      UncontrolledProviderScope(
        container: container,
        child: const MaterialApp(home: SearchScreen()),
      ),
    );

    // Ensure initial state
    expect(
      container.read(searchQueryProvider(SearchScope.userJokeSearch)).query,
      '',
    );

    // Enter 1-char query and submit
    final field = find.byKey(const Key('search_screen-search-field'));
    expect(field, findsOneWidget);
    await tester.enterText(field, 'a');
    await tester.testTextInput.receiveAction(TextInputAction.search);
    await tester.pumpAndSettle();

    // Verify MaterialBanner is shown
    expect(find.text('Please enter a longer search query'), findsOneWidget);

    // Provider should still have empty query and none label
    final searchQuery = container.read(
      searchQueryProvider(SearchScope.userJokeSearch),
    );
    expect(searchQuery.query, '');
    expect(searchQuery.label, SearchLabel.none);
  });

  testWidgets('Shows results count for single result', (tester) async {
<<<<<<< HEAD
    final container = ProviderContainer(
      overrides: [
        ...FirebaseMocks.getFirebaseProviderOverrides(),
        searchResultIdsProvider(SearchScope.userJokeSearch).overrideWith(
          (ref) async => [const JokeSearchResult(id: '1', vectorDistance: 0.1)],
        ),
        jokeStreamByIdProvider('1').overrideWith(
          (ref) => Stream.value(
            const Joke(
              id: '1',
              setupText: 's',
              punchlineText: 'p',
              setupImageUrl: 'a',
              punchlineImageUrl: 'b',
=======
    final overrides = FirebaseMocks.getFirebaseProviderOverrides(
      additionalOverrides: [
        // Deterministic count: return 1 ID
        searchResultIdsProvider(SearchScope.userJokeSearch).overrideWith(
          (ref) async => const [JokeSearchResult(id: '1', vectorDistance: 0.0)],
        ),
        // Viewer shows the actual joke content
        searchResultsViewerProvider(SearchScope.userJokeSearch).overrideWith(
          (ref) => Stream.value(const [
            JokeWithDate(
              joke: Joke(
                id: '1',
                setupText: 's',
                punchlineText: 'p',
                setupImageUrl: 'a',
                punchlineImageUrl: 'b',
              ),
>>>>>>> 96acbd61
            ),
          ),
        ),
      ],
    );
    addTearDown(container.dispose);

    // Set query so provider returns a result
    final notifier = container.read(
      searchQueryProvider(SearchScope.userJokeSearch).notifier,
    );
    notifier.state = notifier.state.copyWith(query: 'cat');

    await tester.pumpWidget(
      UncontrolledProviderScope(
        container: container,
        child: const MaterialApp(home: SearchScreen()),
      ),
    );

<<<<<<< HEAD
    await tester.pump();
    await tester.pump(const Duration(milliseconds: 50));
=======
    final field = find.byKey(const Key('search_screen-search-field'));
    await tester.enterText(field, 'cat');
    await tester.testTextInput.receiveAction(TextInputAction.search);
>>>>>>> 96acbd61
    await tester.pumpAndSettle();

    expect(find.byKey(const Key('search-results-count')), findsOneWidget);
    expect(find.text('1 result'), findsOneWidget);
  });

  testWidgets('Shows pluralized results count for multiple results', (
    tester,
  ) async {
<<<<<<< HEAD
    final container = ProviderContainer(
      overrides: [
        ...FirebaseMocks.getFirebaseProviderOverrides(),
        searchResultIdsProvider(SearchScope.userJokeSearch).overrideWith(
          (ref) async => [
            const JokeSearchResult(id: '1', vectorDistance: 0.1),
            const JokeSearchResult(id: '2', vectorDistance: 0.2),
            const JokeSearchResult(id: '3', vectorDistance: 0.3),
          ],
        ),
        jokeStreamByIdProvider('1').overrideWith(
          (ref) => Stream.value(
            const Joke(
              id: '1',
              setupText: 's1',
              punchlineText: 'p1',
              setupImageUrl: 'a',
              punchlineImageUrl: 'b',
=======
    final overrides = FirebaseMocks.getFirebaseProviderOverrides(
      additionalOverrides: [
        // Deterministic count: return 3 IDs
        searchResultIdsProvider(SearchScope.userJokeSearch).overrideWith(
          (ref) async => const [
            JokeSearchResult(id: '1', vectorDistance: 0.0),
            JokeSearchResult(id: '2', vectorDistance: 0.0),
            JokeSearchResult(id: '3', vectorDistance: 0.0),
          ],
        ),
        // Viewer shows the actual jokes
        searchResultsViewerProvider(SearchScope.userJokeSearch).overrideWith(
          (ref) => Stream.value(const [
            JokeWithDate(
              joke: Joke(
                id: '1',
                setupText: 's1',
                punchlineText: 'p1',
                setupImageUrl: 'a',
                punchlineImageUrl: 'b',
              ),
>>>>>>> 96acbd61
            ),
          ),
        ),
        jokeStreamByIdProvider('2').overrideWith(
          (ref) => Stream.value(
            const Joke(
              id: '2',
              setupText: 's2',
              punchlineText: 'p2',
              setupImageUrl: 'a',
              punchlineImageUrl: 'b',
            ),
          ),
        ),
        jokeStreamByIdProvider('3').overrideWith(
          (ref) => Stream.value(
            const Joke(
              id: '3',
              setupText: 's3',
              punchlineText: 'p3',
              setupImageUrl: 'a',
              punchlineImageUrl: 'b',
            ),
          ),
        ),
      ],
    );
    addTearDown(container.dispose);

    // Set query so provider returns results
    final notifier = container.read(
      searchQueryProvider(SearchScope.userJokeSearch).notifier,
    );
    notifier.state = notifier.state.copyWith(query: 'dog');

    await tester.pumpWidget(
      UncontrolledProviderScope(
        container: container,
        child: const MaterialApp(home: SearchScreen()),
      ),
    );

<<<<<<< HEAD
    await tester.pump();
    await tester.pump(const Duration(milliseconds: 50));
=======
    final field = find.byKey(const Key('search_screen-search-field'));
    await tester.enterText(field, 'dog');
    await tester.testTextInput.receiveAction(TextInputAction.search);
>>>>>>> 96acbd61
    await tester.pumpAndSettle();

    expect(find.byKey(const Key('search-results-count')), findsOneWidget);
    expect(find.text('3 results'), findsOneWidget);
  });

  testWidgets('Search results show 1-based index titles on JokeCards', (
    tester,
  ) async {
<<<<<<< HEAD
    final jokes = [
      JokeWithDate(
        joke: const Joke(
          id: 'a',
          setupText: 's1',
          punchlineText: 'p1',
          setupImageUrl: 'a',
          punchlineImageUrl: 'b',
        ),
        date: DateTime.now(),
      ),
      JokeWithDate(
        joke: const Joke(
          id: 'b',
          setupText: 's2',
          punchlineText: 'p2',
          setupImageUrl: 'a',
          punchlineImageUrl: 'b',
=======
    final overrides = FirebaseMocks.getFirebaseProviderOverrides(
      additionalOverrides: [
        searchResultIdsProvider(SearchScope.userJokeSearch).overrideWith(
          (ref) => Future.value([
            const JokeSearchResult(id: 'a', vectorDistance: 0),
            const JokeSearchResult(id: 'b', vectorDistance: 0),
          ]),
        ),
        searchResultsViewerProvider(SearchScope.userJokeSearch).overrideWith(
          (ref) => Stream.value(const [
            JokeWithDate(
              joke: Joke(
                id: 'a',
                setupText: 's1',
                punchlineText: 'p1',
                setupImageUrl: 'a',
                punchlineImageUrl: 'b',
              ),
            ),
            JokeWithDate(
              joke: Joke(
                id: 'b',
                setupText: 's2',
                punchlineText: 'p2',
                setupImageUrl: 'a',
                punchlineImageUrl: 'b',
              ),
            ),
          ]),
>>>>>>> 96acbd61
        ),
        date: DateTime.now(),
      ),
    ];
    final container = ProviderContainer(
      overrides: [
        ...FirebaseMocks.getFirebaseProviderOverrides(),
        searchResultsViewerProvider(
          SearchScope.userJokeSearch,
        ).overrideWith((ref) => Stream.value(jokes)),
      ],
    );
    addTearDown(container.dispose);

    // Set query so provider returns results
    final notifier = container.read(
      searchQueryProvider(SearchScope.userJokeSearch).notifier,
    );
    notifier.state = notifier.state.copyWith(query: 'fish');

    await tester.pumpWidget(
      UncontrolledProviderScope(
        container: container,
        child: const MaterialApp(home: SearchScreen()),
      ),
    );

<<<<<<< HEAD
    await tester.pump();
    await tester.pump(const Duration(milliseconds: 50));
=======
    final field = find.byKey(const Key('search_screen-search-field'));
    await tester.enterText(field, 'fish');
    await tester.testTextInput.receiveAction(TextInputAction.search);
>>>>>>> 96acbd61
    await tester.pumpAndSettle();

    // Title should be the index (1-based) for the first card
    expect(find.text('1'), findsOneWidget);

    // Swipe up to move to the second joke (vertical PageView)
    final pageView = find.byKey(const Key('joke_viewer_page_view'));
    expect(pageView, findsOneWidget);
    await tester.fling(pageView, const Offset(0, -400), 1000);
    await tester.pumpAndSettle();

    // Now the title should show '2' for the second card
    expect(find.text('2'), findsOneWidget);
  });

  testWidgets('Restores raw input in field without "jokes about " prefix', (
    tester,
  ) async {
    final container = ProviderContainer(
      overrides: FirebaseMocks.getFirebaseProviderOverrides(),
    );
    addTearDown(container.dispose);
    await tester.pumpWidget(
      UncontrolledProviderScope(
        container: container,
        child: const MaterialApp(home: SearchScreen()),
      ),
    );

    final field = find.byKey(const Key('search_screen-search-field'));
    expect(field, findsOneWidget);

    // Simulate user entering text and submitting; provider adds prefix
    await tester.enterText(field, 'penguins');
    await tester.testTextInput.receiveAction(TextInputAction.search);
    await tester.pump();

    // Preserve provider state across remount via manual ProviderContainer
    await tester.pumpWidget(const SizedBox.shrink());
    await tester.pump();
    await tester.pumpWidget(
      UncontrolledProviderScope(
        container: container,
        child: const MaterialApp(home: SearchScreen()),
      ),
    );

    final fieldAfter = find.byKey(const Key('search_screen-search-field'));
    expect(fieldAfter, findsOneWidget);
    final textFieldWidget = tester.widget<TextField>(fieldAfter);
    expect(textFieldWidget.controller?.text, 'penguins');
  });

  testWidgets('Empty search shows categories; tapping tile triggers search', (
    tester,
  ) async {
    final container = ProviderContainer(
      overrides: FirebaseMocks.getFirebaseProviderOverrides(
        additionalOverrides: [
          // Provide fake categories
          jokeCategoriesProvider.overrideWith(
            (ref) => Stream.value(const [
              JokeCategory(
                id: 'animal_jokes',
                displayName: 'Animal Jokes',
                jokeDescriptionQuery: 'animal',
                imageUrl: null,
                state: JokeCategoryState.approved,
              ),
              JokeCategory(
                id: 'food',
                displayName: 'Food',
                jokeDescriptionQuery: 'food',
                imageUrl: null,
                state: JokeCategoryState.approved,
              ),
            ]),
          ),
          // Avoid network search calls in tests
          searchResultsViewerProvider(
            SearchScope.userJokeSearch,
          ).overrideWith((ref) => Stream.value(const <JokeWithDate>[])),
        ],
      ),
    );
    addTearDown(container.dispose);

    await tester.pumpWidget(
      UncontrolledProviderScope(
        container: container,
        child: const MaterialApp(home: SearchScreen()),
      ),
    );

    // Let the StreamProvider emit data
    await tester.pump();
    await tester.pump(const Duration(milliseconds: 50));

    // Initially empty field should show categories grid
    expect(find.byKey(const Key('search-categories-grid')), findsOneWidget);
    expect(find.text('Animal Jokes'), findsOneWidget);

    // Tap a category tile
    await tester.tap(find.text('Animal Jokes'));
    await tester.pump();
    await tester.pump(const Duration(milliseconds: 50));

    // Provider should be updated with prefixed query and category label
    final searchQuery = container.read(
      searchQueryProvider(SearchScope.userJokeSearch),
    );
    expect(searchQuery.query, '${JokeConstants.searchQueryPrefix}animal');
    expect(searchQuery.label, SearchLabel.category);

    // The grid should no longer be visible after search starts
    expect(find.byKey(const Key('search-categories-grid')), findsNothing);
  });

  testWidgets(
    'Clear button is circular and clears query restoring categories',
    (tester) async {
      final container = ProviderContainer(
        overrides: FirebaseMocks.getFirebaseProviderOverrides(
          additionalOverrides: [
            // Provide categories so grid can show when empty
            jokeCategoriesProvider.overrideWith(
              (ref) => Stream.value(const [
                JokeCategory(
                  id: 'tech',
                  displayName: 'Tech',
                  jokeDescriptionQuery: 'tech',
                  imageUrl: null,
                  state: JokeCategoryState.approved,
                ),
              ]),
            ),
            // Avoid network search calls in tests
            searchResultsViewerProvider(
              SearchScope.userJokeSearch,
            ).overrideWith((ref) => Stream.value(const <JokeWithDate>[])),
          ],
        ),
      );
      addTearDown(container.dispose);

      await tester.pumpWidget(
        UncontrolledProviderScope(
          container: container,
          child: const MaterialApp(home: SearchScreen()),
        ),
      );

      // Initially empty shows categories
      await tester.pump();
      expect(find.byKey(const Key('search-categories-grid')), findsOneWidget);

      // Enter text to make clear button appear
      final field = find.byKey(const Key('search_screen-search-field'));
      await tester.enterText(field, 'robots');
      await tester.pump();

      // Clear button should be present and circular-styled
      final clearBtn = find.byKey(const Key('search_screen-clear-button'));
      expect(clearBtn, findsOneWidget);

      // Submit search so categories disappear
      await tester.testTextInput.receiveAction(TextInputAction.search);
      await tester.pump();
      expect(find.byKey(const Key('search-categories-grid')), findsNothing);

      // Tap clear; field should clear and categories should reappear
      await tester.tap(clearBtn);
      await tester.pump();
      expect(
        container.read(searchQueryProvider(SearchScope.userJokeSearch)).query,
        '',
      );
      expect(find.byKey(const Key('search-categories-grid')), findsOneWidget);
    },
  );

  testWidgets('Manual typing sets search label to none', (tester) async {
    final container = ProviderContainer(
      overrides: FirebaseMocks.getFirebaseProviderOverrides(
        additionalOverrides: [
          // Avoid network search calls in tests
          searchResultsViewerProvider(
            SearchScope.userJokeSearch,
          ).overrideWith((ref) => Stream.value(const <JokeWithDate>[])),
        ],
      ),
    );
    addTearDown(container.dispose);

    await tester.pumpWidget(
      UncontrolledProviderScope(
        container: container,
        child: const MaterialApp(home: SearchScreen()),
      ),
    );

    // Enter text manually and submit
    final field = find.byKey(const Key('search_screen-search-field'));
    await tester.enterText(field, 'manual search');
    await tester.testTextInput.receiveAction(TextInputAction.search);
    await tester.pump();

    // Provider should have prefixed query and none label
    final searchQuery = container.read(
      searchQueryProvider(SearchScope.userJokeSearch),
    );
    expect(
      searchQuery.query,
      '${JokeConstants.searchQueryPrefix}manual search',
    );
    expect(searchQuery.label, SearchLabel.none);
  });
}<|MERGE_RESOLUTION|>--- conflicted
+++ resolved
@@ -3,7 +3,6 @@
 import 'package:flutter_test/flutter_test.dart';
 import 'package:snickerdoodle/src/core/constants/joke_constants.dart';
 import 'package:snickerdoodle/src/features/jokes/application/joke_category_providers.dart';
-import 'package:snickerdoodle/src/features/jokes/application/joke_data_providers.dart';
 import 'package:snickerdoodle/src/features/jokes/application/joke_data_providers.dart';
 import 'package:snickerdoodle/src/features/jokes/application/joke_search_providers.dart';
 import 'package:snickerdoodle/src/features/jokes/data/models/joke_category.dart';
@@ -62,12 +61,12 @@
   });
 
   testWidgets('Shows results count for single result', (tester) async {
-<<<<<<< HEAD
     final container = ProviderContainer(
       overrides: [
         ...FirebaseMocks.getFirebaseProviderOverrides(),
+        // Deterministic count: return 1 ID
         searchResultIdsProvider(SearchScope.userJokeSearch).overrideWith(
-          (ref) async => [const JokeSearchResult(id: '1', vectorDistance: 0.1)],
+          (ref) async => const [JokeSearchResult(id: '1', vectorDistance: 0.0)],
         ),
         jokeStreamByIdProvider('1').overrideWith(
           (ref) => Stream.value(
@@ -77,25 +76,6 @@
               punchlineText: 'p',
               setupImageUrl: 'a',
               punchlineImageUrl: 'b',
-=======
-    final overrides = FirebaseMocks.getFirebaseProviderOverrides(
-      additionalOverrides: [
-        // Deterministic count: return 1 ID
-        searchResultIdsProvider(SearchScope.userJokeSearch).overrideWith(
-          (ref) async => const [JokeSearchResult(id: '1', vectorDistance: 0.0)],
-        ),
-        // Viewer shows the actual joke content
-        searchResultsViewerProvider(SearchScope.userJokeSearch).overrideWith(
-          (ref) => Stream.value(const [
-            JokeWithDate(
-              joke: Joke(
-                id: '1',
-                setupText: 's',
-                punchlineText: 'p',
-                setupImageUrl: 'a',
-                punchlineImageUrl: 'b',
-              ),
->>>>>>> 96acbd61
             ),
           ),
         ),
@@ -116,14 +96,9 @@
       ),
     );
 
-<<<<<<< HEAD
-    await tester.pump();
-    await tester.pump(const Duration(milliseconds: 50));
-=======
     final field = find.byKey(const Key('search_screen-search-field'));
     await tester.enterText(field, 'cat');
     await tester.testTextInput.receiveAction(TextInputAction.search);
->>>>>>> 96acbd61
     await tester.pumpAndSettle();
 
     expect(find.byKey(const Key('search-results-count')), findsOneWidget);
@@ -133,7 +108,6 @@
   testWidgets('Shows pluralized results count for multiple results', (
     tester,
   ) async {
-<<<<<<< HEAD
     final container = ProviderContainer(
       overrides: [
         ...FirebaseMocks.getFirebaseProviderOverrides(),
@@ -152,29 +126,6 @@
               punchlineText: 'p1',
               setupImageUrl: 'a',
               punchlineImageUrl: 'b',
-=======
-    final overrides = FirebaseMocks.getFirebaseProviderOverrides(
-      additionalOverrides: [
-        // Deterministic count: return 3 IDs
-        searchResultIdsProvider(SearchScope.userJokeSearch).overrideWith(
-          (ref) async => const [
-            JokeSearchResult(id: '1', vectorDistance: 0.0),
-            JokeSearchResult(id: '2', vectorDistance: 0.0),
-            JokeSearchResult(id: '3', vectorDistance: 0.0),
-          ],
-        ),
-        // Viewer shows the actual jokes
-        searchResultsViewerProvider(SearchScope.userJokeSearch).overrideWith(
-          (ref) => Stream.value(const [
-            JokeWithDate(
-              joke: Joke(
-                id: '1',
-                setupText: 's1',
-                punchlineText: 'p1',
-                setupImageUrl: 'a',
-                punchlineImageUrl: 'b',
-              ),
->>>>>>> 96acbd61
             ),
           ),
         ),
@@ -217,14 +168,9 @@
       ),
     );
 
-<<<<<<< HEAD
-    await tester.pump();
-    await tester.pump(const Duration(milliseconds: 50));
-=======
     final field = find.byKey(const Key('search_screen-search-field'));
     await tester.enterText(field, 'dog');
     await tester.testTextInput.receiveAction(TextInputAction.search);
->>>>>>> 96acbd61
     await tester.pumpAndSettle();
 
     expect(find.byKey(const Key('search-results-count')), findsOneWidget);
@@ -234,7 +180,6 @@
   testWidgets('Search results show 1-based index titles on JokeCards', (
     tester,
   ) async {
-<<<<<<< HEAD
     final jokes = [
       JokeWithDate(
         joke: const Joke(
@@ -253,37 +198,6 @@
           punchlineText: 'p2',
           setupImageUrl: 'a',
           punchlineImageUrl: 'b',
-=======
-    final overrides = FirebaseMocks.getFirebaseProviderOverrides(
-      additionalOverrides: [
-        searchResultIdsProvider(SearchScope.userJokeSearch).overrideWith(
-          (ref) => Future.value([
-            const JokeSearchResult(id: 'a', vectorDistance: 0),
-            const JokeSearchResult(id: 'b', vectorDistance: 0),
-          ]),
-        ),
-        searchResultsViewerProvider(SearchScope.userJokeSearch).overrideWith(
-          (ref) => Stream.value(const [
-            JokeWithDate(
-              joke: Joke(
-                id: 'a',
-                setupText: 's1',
-                punchlineText: 'p1',
-                setupImageUrl: 'a',
-                punchlineImageUrl: 'b',
-              ),
-            ),
-            JokeWithDate(
-              joke: Joke(
-                id: 'b',
-                setupText: 's2',
-                punchlineText: 'p2',
-                setupImageUrl: 'a',
-                punchlineImageUrl: 'b',
-              ),
-            ),
-          ]),
->>>>>>> 96acbd61
         ),
         date: DateTime.now(),
       ),
@@ -311,14 +225,9 @@
       ),
     );
 
-<<<<<<< HEAD
-    await tester.pump();
-    await tester.pump(const Duration(milliseconds: 50));
-=======
     final field = find.byKey(const Key('search_screen-search-field'));
     await tester.enterText(field, 'fish');
     await tester.testTextInput.receiveAction(TextInputAction.search);
->>>>>>> 96acbd61
     await tester.pumpAndSettle();
 
     // Title should be the index (1-based) for the first card
